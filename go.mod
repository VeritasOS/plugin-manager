module github.com/VeritasOS/plugin-manager

<<<<<<< HEAD
go 1.19

require gopkg.in/yaml.v3 v3.0.1
=======
go 1.20

require (
	github.com/goccy/go-graphviz v0.1.1
	gopkg.in/yaml.v3 v3.0.1
)

require (
	github.com/fogleman/gg v1.3.0 // indirect
	github.com/golang/freetype v0.0.0-20170609003504-e2365dfdc4a0 // indirect
	github.com/pkg/errors v0.9.1 // indirect
	golang.org/x/image v0.7.0 // indirect
)
>>>>>>> 7e4114be
<|MERGE_RESOLUTION|>--- conflicted
+++ resolved
@@ -1,10 +1,5 @@
 module github.com/VeritasOS/plugin-manager
 
-<<<<<<< HEAD
-go 1.19
-
-require gopkg.in/yaml.v3 v3.0.1
-=======
 go 1.20
 
 require (
@@ -17,5 +12,4 @@
 	github.com/golang/freetype v0.0.0-20170609003504-e2365dfdc4a0 // indirect
 	github.com/pkg/errors v0.9.1 // indirect
 	golang.org/x/image v0.7.0 // indirect
-)
->>>>>>> 7e4114be
+)